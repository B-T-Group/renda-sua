import { ShoppingCart } from '@mui/icons-material';
import { Button } from '@mui/material';
import React from 'react';
import { useTranslation } from 'react-i18next';
import { useNavigate } from 'react-router-dom';
import { InventoryItem } from '../../hooks/useInventoryItems';

interface OrderDialogProps {
  selectedItem: InventoryItem | null;
  onClose?: () => void;
}

/**
 * OrderDialog - Simplified component that navigates to PlaceOrderPage
 *
 * This component has been simplified to redirect users to the dedicated
 * PlaceOrderPage instead of showing a modal dialog. This provides a better
 * user experience with more space for order details, address selection,
 * and payment information.
 */
const OrderDialog: React.FC<OrderDialogProps> = ({ selectedItem, onClose }) => {
  const { t } = useTranslation();
  const navigate = useNavigate();

  const handlePlaceOrder = () => {
    if (selectedItem) {
      navigate(`/items/${selectedItem.id}/place_order`);
      onClose?.();
    }
  };

  if (!selectedItem) {
    return null;
  }

  return (
<<<<<<< HEAD
    <Dialog open={open} onClose={handleClose} maxWidth="sm" fullWidth>
      <DialogTitle>{t('orders.placeOrder', 'Place Order')}</DialogTitle>
      <DialogContent>
        {selectedItem && (
          <Box>
            <Typography variant="h6" gutterBottom>
              {selectedItem.item.name}
            </Typography>
            <Typography variant="body2" color="text.secondary" paragraph>
              {selectedItem.item.description}
            </Typography>

            {/* Product Details */}
            <Box sx={{ mb: 2 }}>
              {selectedItem.item.brand && (
                <Typography
                  variant="body1"
                  color="primary"
                  fontWeight="bold"
                  sx={{ mb: 0.5 }}
                >
                  {selectedItem.item.brand.name}
                </Typography>
              )}
              {selectedItem.item.model && (
                <Typography variant="body2" color="text.secondary">
                  {t('common.model', 'Model')}: {selectedItem.item.model}
                </Typography>
              )}
              {selectedItem.item.color && (
                <Typography variant="body2" color="text.secondary">
                  {t('common.color', 'Color')}: {selectedItem.item.color}
                </Typography>
              )}
              {selectedItem.item.material && (
                <Typography variant="body2" color="text.secondary">
                  {t('common.material', 'Material')}:{' '}
                  {selectedItem.item.material}
                </Typography>
              )}
              {selectedItem.item.sku && (
                <Typography variant="body2" color="text.secondary">
                  {t('common.sku', 'SKU')}: {selectedItem.item.sku}
                </Typography>
              )}
            </Box>

            {/* Special Handling Indicators */}
            <Box sx={{ mb: 2 }}>
              {selectedItem.item.is_fragile && (
                <Chip
                  label={t('items.fragile', 'Fragile')}
                  color="warning"
                  size="small"
                  sx={{ mr: 0.5, mb: 0.5 }}
                />
              )}
              {selectedItem.item.is_perishable && (
                <Chip
                  label={t('items.perishable', 'Perishable')}
                  color="error"
                  size="small"
                  sx={{ mr: 0.5, mb: 0.5 }}
                />
              )}
              {selectedItem.item.requires_special_handling && (
                <Chip
                  label={t('items.specialHandling', 'Special Handling')}
                  color="info"
                  size="small"
                  sx={{ mr: 0.5, mb: 0.5 }}
                />
              )}
            </Box>

            {/* Delivery Information */}
            <Box sx={{ mb: 2 }}>
              {selectedItem.item.min_order_quantity &&
                selectedItem.item.min_order_quantity > 1 && (
                  <Typography variant="body2" color="text.secondary">
                    {t('orders.minimumOrder', 'Minimum Order')}:{' '}
                    {selectedItem.item.min_order_quantity}
                  </Typography>
                )}
              {selectedItem.item.max_order_quantity && (
                <Typography variant="body2" color="text.secondary">
                  {t('orders.maximumOrder', 'Maximum Order')}:{' '}
                  {selectedItem.item.max_order_quantity}
                </Typography>
              )}
            </Box>

            <Box sx={{ mb: 3 }}>
              <Typography variant="h5" color="primary">
                {formatCurrency(
                  selectedItem.selling_price,
                  selectedItem.item.currency
                )}{' '}
                {t('orders.perItem', 'per item')}
              </Typography>
            </Box>

            <FormControl fullWidth sx={{ mb: 2 }}>
              <InputLabel>{t('orders.quantity', 'Quantity')}</InputLabel>
              <Select
                value={quantity}
                label={t('orders.quantity', 'Quantity')}
                onChange={(e) => onQuantityChange(e.target.value as number)}
                disabled={loading}
              >
                {Array.from(
                  {
                    length: Math.min(
                      selectedItem.computed_available_quantity,
                      10
                    ),
                  },
                  (_, i) => i + 1
                ).map((num) => (
                  <MenuItem key={num} value={num}>
                    {num}
                  </MenuItem>
                ))}
              </Select>
            </FormControl>

            <TextField
              fullWidth
              label={t('orders.specialInstructions', 'Special Instructions')}
              multiline
              rows={3}
              value={specialInstructions}
              onChange={(e) => onSpecialInstructionsChange(e.target.value)}
              disabled={loading}
              sx={{ mb: 2 }}
            />

            <Box sx={{ display: 'flex', alignItems: 'center', mb: 2 }}>
              <FormControlLabel
                control={
                  <Switch
                    color="primary"
                    checked={verifiedAgentDelivery}
                    onChange={(e) => setVerifiedAgentDelivery(e.target.checked)}
                    disabled={loading}
                  />
                }
                label={t(
                  'orders.requireVerifiedAgent',
                  'Require verified agent for delivery'
                )}
              />
            </Box>

            {/* Insufficient Funds Alert */}
            {!canAffordTotal && account && (
              <Alert severity="warning" sx={{ mb: 2 }}>
                <Typography variant="body2" sx={{ mb: 1 }}>
                  {t('orders.insufficientFunds', 'Insufficient funds')}
                </Typography>
                <Typography variant="caption" color="text.secondary">
                  {t('orders.currentBalance', 'Current balance')}:{' '}
                  {formatCurrency(account.available_balance, account.currency)}
                </Typography>
                <Typography
                  variant="caption"
                  color="text.secondary"
                  display="block"
                >
                  {t('orders.shortfall', 'You need')}{' '}
                  {formatCurrency(shortfall, account.currency)}{' '}
                  {t('orders.more', 'more')}
                </Typography>
              </Alert>
            )}

            <Box sx={{ p: 2, bgcolor: 'grey.50', borderRadius: 1 }}>
              <Typography variant="subtitle2" gutterBottom>
                {t('orders.orderSummary', 'Order Summary')}
              </Typography>
              <Typography variant="body2">
                {t('orders.subtotal', 'Subtotal')}:{' '}
                {formatCurrency(
                  selectedItem.selling_price * quantity,
                  selectedItem.item.currency
                )}
              </Typography>
              <Typography variant="body2">
                {t('orders.deliveryFee', 'Delivery Fee')}:{' '}
                {deliveryFeeLoading ? (
                  <span style={{ fontStyle: 'italic' }}>
                    {t('common.calculating', 'Calculating...')}
                  </span>
                ) : deliveryFeeError ? (
                  <span style={{ color: 'error.main', fontStyle: 'italic' }}>
                    {t('common.error', 'Error')}
                  </span>
                ) : (
                  formatCurrency(
                    deliveryFee?.deliveryFee || 0,
                    deliveryFee?.currency
                  )
                )}
                {deliveryFee?.method === 'distance_based' &&
                  deliveryFee?.distance && (
                    <span
                      style={{
                        fontSize: '0.8em',
                        color: 'text.secondary',
                        marginLeft: '8px',
                      }}
                    >
                      ({deliveryFee.distance.toFixed(1)} km)
                    </span>
                  )}
              </Typography>
              <Typography variant="body2">
                {t('orders.tax', 'Tax')}: {formatCurrency(0)}
              </Typography>
              <Divider sx={{ my: 1 }} />
              <Typography variant="h6">
                {t('orders.total', 'Total')}:{' '}
                {formatCurrency(
                  selectedItem.selling_price * quantity +
                    (deliveryFee?.deliveryFee || 0),
                  deliveryFee?.currency || selectedItem.item.currency
                )}
              </Typography>
            </Box>

            {/* Account Hold Notice */}
            <Box
              sx={{
                p: 2,
                bgcolor: 'rgba(25, 118, 210, 0.08)',
                borderRadius: 1,
                mt: 2,
                border: '1px solid',
                borderColor: 'info.main',
              }}
            >
              <Typography
                variant="subtitle1"
                color="text.primary"
                gutterBottom
                fontWeight="bold"
                sx={{
                  color: '#1976d2',
                  textShadow: '0 0 0 rgba(255,255,255,0.8)',
                }}
              >
                <span role="img" aria-label="credit card">
                  💳
                </span>{' '}
                {t('orders.accountHoldInformation', 'Account Hold Information')}
              </Typography>
              <Typography
                variant="body2"
                color="text.primary"
                sx={{
                  lineHeight: 1.6,
                  color: '#424242',
                  fontWeight: 500,
                }}
              >
                <strong style={{ color: '#1976d2' }}>
                  {t('orders.important', 'Important')}:
                </strong>{' '}
                {t('orders.accountHoldMessage', 'A hold of')}{' '}
                <strong style={{ color: '#1976d2' }}>
                  {formatCurrency(
                    selectedItem.selling_price * quantity +
                      (deliveryFee?.deliveryFee || 0),
                    deliveryFee?.currency || selectedItem.item.currency
                  )}
                </strong>{' '}
                {t(
                  'orders.accountHoldMessage2',
                  'will be placed on your account. This amount will only be released to the seller after you confirm receipt of your order.'
                )}
              </Typography>
            </Box>
          </Box>
        )}
      </DialogContent>
      <DialogActions>
        <Button onClick={handleClose} disabled={loading}>
          {t('common.cancel', 'Cancel')}
        </Button>
        <Button
          onClick={handleSubmit}
          variant="contained"
          disabled={loading || !selectedItem || !apiClient || !canAffordTotal}
          startIcon={
            loading ? <CircularProgress size={20} /> : <ShoppingCart />
          }
        >
          {loading
            ? t('orders.placingOrder', 'Placing Order...')
            : !canAffordTotal
            ? t('orders.insufficientFunds', 'Insufficient Funds')
            : t('orders.placeOrder', 'Place Order')}
        </Button>
      </DialogActions>
    </Dialog>
=======
    <Button
      onClick={handlePlaceOrder}
      variant="contained"
      startIcon={<ShoppingCart />}
      size="large"
    >
      {t('orders.placeOrder', 'Place Order')}
    </Button>
>>>>>>> b14e077c
  );
};

export default OrderDialog;<|MERGE_RESOLUTION|>--- conflicted
+++ resolved
@@ -34,313 +34,6 @@
   }
 
   return (
-<<<<<<< HEAD
-    <Dialog open={open} onClose={handleClose} maxWidth="sm" fullWidth>
-      <DialogTitle>{t('orders.placeOrder', 'Place Order')}</DialogTitle>
-      <DialogContent>
-        {selectedItem && (
-          <Box>
-            <Typography variant="h6" gutterBottom>
-              {selectedItem.item.name}
-            </Typography>
-            <Typography variant="body2" color="text.secondary" paragraph>
-              {selectedItem.item.description}
-            </Typography>
-
-            {/* Product Details */}
-            <Box sx={{ mb: 2 }}>
-              {selectedItem.item.brand && (
-                <Typography
-                  variant="body1"
-                  color="primary"
-                  fontWeight="bold"
-                  sx={{ mb: 0.5 }}
-                >
-                  {selectedItem.item.brand.name}
-                </Typography>
-              )}
-              {selectedItem.item.model && (
-                <Typography variant="body2" color="text.secondary">
-                  {t('common.model', 'Model')}: {selectedItem.item.model}
-                </Typography>
-              )}
-              {selectedItem.item.color && (
-                <Typography variant="body2" color="text.secondary">
-                  {t('common.color', 'Color')}: {selectedItem.item.color}
-                </Typography>
-              )}
-              {selectedItem.item.material && (
-                <Typography variant="body2" color="text.secondary">
-                  {t('common.material', 'Material')}:{' '}
-                  {selectedItem.item.material}
-                </Typography>
-              )}
-              {selectedItem.item.sku && (
-                <Typography variant="body2" color="text.secondary">
-                  {t('common.sku', 'SKU')}: {selectedItem.item.sku}
-                </Typography>
-              )}
-            </Box>
-
-            {/* Special Handling Indicators */}
-            <Box sx={{ mb: 2 }}>
-              {selectedItem.item.is_fragile && (
-                <Chip
-                  label={t('items.fragile', 'Fragile')}
-                  color="warning"
-                  size="small"
-                  sx={{ mr: 0.5, mb: 0.5 }}
-                />
-              )}
-              {selectedItem.item.is_perishable && (
-                <Chip
-                  label={t('items.perishable', 'Perishable')}
-                  color="error"
-                  size="small"
-                  sx={{ mr: 0.5, mb: 0.5 }}
-                />
-              )}
-              {selectedItem.item.requires_special_handling && (
-                <Chip
-                  label={t('items.specialHandling', 'Special Handling')}
-                  color="info"
-                  size="small"
-                  sx={{ mr: 0.5, mb: 0.5 }}
-                />
-              )}
-            </Box>
-
-            {/* Delivery Information */}
-            <Box sx={{ mb: 2 }}>
-              {selectedItem.item.min_order_quantity &&
-                selectedItem.item.min_order_quantity > 1 && (
-                  <Typography variant="body2" color="text.secondary">
-                    {t('orders.minimumOrder', 'Minimum Order')}:{' '}
-                    {selectedItem.item.min_order_quantity}
-                  </Typography>
-                )}
-              {selectedItem.item.max_order_quantity && (
-                <Typography variant="body2" color="text.secondary">
-                  {t('orders.maximumOrder', 'Maximum Order')}:{' '}
-                  {selectedItem.item.max_order_quantity}
-                </Typography>
-              )}
-            </Box>
-
-            <Box sx={{ mb: 3 }}>
-              <Typography variant="h5" color="primary">
-                {formatCurrency(
-                  selectedItem.selling_price,
-                  selectedItem.item.currency
-                )}{' '}
-                {t('orders.perItem', 'per item')}
-              </Typography>
-            </Box>
-
-            <FormControl fullWidth sx={{ mb: 2 }}>
-              <InputLabel>{t('orders.quantity', 'Quantity')}</InputLabel>
-              <Select
-                value={quantity}
-                label={t('orders.quantity', 'Quantity')}
-                onChange={(e) => onQuantityChange(e.target.value as number)}
-                disabled={loading}
-              >
-                {Array.from(
-                  {
-                    length: Math.min(
-                      selectedItem.computed_available_quantity,
-                      10
-                    ),
-                  },
-                  (_, i) => i + 1
-                ).map((num) => (
-                  <MenuItem key={num} value={num}>
-                    {num}
-                  </MenuItem>
-                ))}
-              </Select>
-            </FormControl>
-
-            <TextField
-              fullWidth
-              label={t('orders.specialInstructions', 'Special Instructions')}
-              multiline
-              rows={3}
-              value={specialInstructions}
-              onChange={(e) => onSpecialInstructionsChange(e.target.value)}
-              disabled={loading}
-              sx={{ mb: 2 }}
-            />
-
-            <Box sx={{ display: 'flex', alignItems: 'center', mb: 2 }}>
-              <FormControlLabel
-                control={
-                  <Switch
-                    color="primary"
-                    checked={verifiedAgentDelivery}
-                    onChange={(e) => setVerifiedAgentDelivery(e.target.checked)}
-                    disabled={loading}
-                  />
-                }
-                label={t(
-                  'orders.requireVerifiedAgent',
-                  'Require verified agent for delivery'
-                )}
-              />
-            </Box>
-
-            {/* Insufficient Funds Alert */}
-            {!canAffordTotal && account && (
-              <Alert severity="warning" sx={{ mb: 2 }}>
-                <Typography variant="body2" sx={{ mb: 1 }}>
-                  {t('orders.insufficientFunds', 'Insufficient funds')}
-                </Typography>
-                <Typography variant="caption" color="text.secondary">
-                  {t('orders.currentBalance', 'Current balance')}:{' '}
-                  {formatCurrency(account.available_balance, account.currency)}
-                </Typography>
-                <Typography
-                  variant="caption"
-                  color="text.secondary"
-                  display="block"
-                >
-                  {t('orders.shortfall', 'You need')}{' '}
-                  {formatCurrency(shortfall, account.currency)}{' '}
-                  {t('orders.more', 'more')}
-                </Typography>
-              </Alert>
-            )}
-
-            <Box sx={{ p: 2, bgcolor: 'grey.50', borderRadius: 1 }}>
-              <Typography variant="subtitle2" gutterBottom>
-                {t('orders.orderSummary', 'Order Summary')}
-              </Typography>
-              <Typography variant="body2">
-                {t('orders.subtotal', 'Subtotal')}:{' '}
-                {formatCurrency(
-                  selectedItem.selling_price * quantity,
-                  selectedItem.item.currency
-                )}
-              </Typography>
-              <Typography variant="body2">
-                {t('orders.deliveryFee', 'Delivery Fee')}:{' '}
-                {deliveryFeeLoading ? (
-                  <span style={{ fontStyle: 'italic' }}>
-                    {t('common.calculating', 'Calculating...')}
-                  </span>
-                ) : deliveryFeeError ? (
-                  <span style={{ color: 'error.main', fontStyle: 'italic' }}>
-                    {t('common.error', 'Error')}
-                  </span>
-                ) : (
-                  formatCurrency(
-                    deliveryFee?.deliveryFee || 0,
-                    deliveryFee?.currency
-                  )
-                )}
-                {deliveryFee?.method === 'distance_based' &&
-                  deliveryFee?.distance && (
-                    <span
-                      style={{
-                        fontSize: '0.8em',
-                        color: 'text.secondary',
-                        marginLeft: '8px',
-                      }}
-                    >
-                      ({deliveryFee.distance.toFixed(1)} km)
-                    </span>
-                  )}
-              </Typography>
-              <Typography variant="body2">
-                {t('orders.tax', 'Tax')}: {formatCurrency(0)}
-              </Typography>
-              <Divider sx={{ my: 1 }} />
-              <Typography variant="h6">
-                {t('orders.total', 'Total')}:{' '}
-                {formatCurrency(
-                  selectedItem.selling_price * quantity +
-                    (deliveryFee?.deliveryFee || 0),
-                  deliveryFee?.currency || selectedItem.item.currency
-                )}
-              </Typography>
-            </Box>
-
-            {/* Account Hold Notice */}
-            <Box
-              sx={{
-                p: 2,
-                bgcolor: 'rgba(25, 118, 210, 0.08)',
-                borderRadius: 1,
-                mt: 2,
-                border: '1px solid',
-                borderColor: 'info.main',
-              }}
-            >
-              <Typography
-                variant="subtitle1"
-                color="text.primary"
-                gutterBottom
-                fontWeight="bold"
-                sx={{
-                  color: '#1976d2',
-                  textShadow: '0 0 0 rgba(255,255,255,0.8)',
-                }}
-              >
-                <span role="img" aria-label="credit card">
-                  💳
-                </span>{' '}
-                {t('orders.accountHoldInformation', 'Account Hold Information')}
-              </Typography>
-              <Typography
-                variant="body2"
-                color="text.primary"
-                sx={{
-                  lineHeight: 1.6,
-                  color: '#424242',
-                  fontWeight: 500,
-                }}
-              >
-                <strong style={{ color: '#1976d2' }}>
-                  {t('orders.important', 'Important')}:
-                </strong>{' '}
-                {t('orders.accountHoldMessage', 'A hold of')}{' '}
-                <strong style={{ color: '#1976d2' }}>
-                  {formatCurrency(
-                    selectedItem.selling_price * quantity +
-                      (deliveryFee?.deliveryFee || 0),
-                    deliveryFee?.currency || selectedItem.item.currency
-                  )}
-                </strong>{' '}
-                {t(
-                  'orders.accountHoldMessage2',
-                  'will be placed on your account. This amount will only be released to the seller after you confirm receipt of your order.'
-                )}
-              </Typography>
-            </Box>
-          </Box>
-        )}
-      </DialogContent>
-      <DialogActions>
-        <Button onClick={handleClose} disabled={loading}>
-          {t('common.cancel', 'Cancel')}
-        </Button>
-        <Button
-          onClick={handleSubmit}
-          variant="contained"
-          disabled={loading || !selectedItem || !apiClient || !canAffordTotal}
-          startIcon={
-            loading ? <CircularProgress size={20} /> : <ShoppingCart />
-          }
-        >
-          {loading
-            ? t('orders.placingOrder', 'Placing Order...')
-            : !canAffordTotal
-            ? t('orders.insufficientFunds', 'Insufficient Funds')
-            : t('orders.placeOrder', 'Place Order')}
-        </Button>
-      </DialogActions>
-    </Dialog>
-=======
     <Button
       onClick={handlePlaceOrder}
       variant="contained"
@@ -349,7 +42,6 @@
     >
       {t('orders.placeOrder', 'Place Order')}
     </Button>
->>>>>>> b14e077c
   );
 };
 
