import { Category, LocationOn, ShoppingCart } from '@mui/icons-material';
import {
  Box,
  Button,
  Card,
  CardActions,
  CardContent,
  CardMedia,
  Chip,
  Typography,
} from '@mui/material';
import React from 'react';
import NoImage from '../../assets/no-image.svg';
import { InventoryItem } from '../../hooks/useInventoryItems';

interface DashboardItemCardProps {
  item: InventoryItem;
  formatCurrency: (amount: number, currency?: string) => string;
  onOrderClick: (item: InventoryItem) => void;
  estimatedDistance?: string | null;
  estimatedDuration?: string | null;
  distanceLoading?: boolean;
  distanceError?: string | null;
  // New props for customization
  isPublicView?: boolean;
  loginButtonText?: string;
  orderButtonText?: string;
}

const DashboardItemCard: React.FC<DashboardItemCardProps> = ({
  item: inventory,
  formatCurrency,
  onOrderClick,
  estimatedDistance,
  estimatedDuration,
  distanceLoading,
  distanceError,
  isPublicView = false,
  loginButtonText = 'Login to Order',
  orderButtonText = 'Order Now',
}) => {
  const getPrimaryImage = (item: InventoryItem) => {
    if (item.item.item_images && item.item.item_images.length > 0) {
      return item.item.item_images[0].image_url;
    }
    return NoImage;
  };

  return (
    <Card
      sx={{
        height: '100%',
        display: 'flex',
        flexDirection: 'row',
        overflow: 'hidden',
      }}
    >
      {/* Image Section - Left Side */}
      <Box sx={{ width: '300px', flexShrink: 0 }}>
        <CardMedia
          component="img"
          height="200"
          image={getPrimaryImage(inventory)}
          alt={inventory.item.name}
          sx={{
            objectFit: 'cover',
            width: '100%',
            height: '100%',
          }}
        />
      </Box>

      {/* Content Section - Right Side */}
      <Box sx={{ flex: 1, display: 'flex', flexDirection: 'column' }}>
        <CardContent sx={{ flexGrow: 1, p: 2 }}>
          {/* Header with Brand and Availability */}
          <Box
            sx={{
              display: 'flex',
              justifyContent: 'space-between',
              alignItems: 'flex-start',
              mb: 1,
            }}
          >
            <Box sx={{ flex: 1 }}>
              {inventory.item.brand && (
                <Typography
                  variant="body2"
                  color="primary"
                  fontWeight="bold"
                  sx={{ mb: 0.5 }}
                >
                  {inventory.item.brand.name}
                </Typography>
              )}
              <Typography
                variant="h6"
                gutterBottom
                sx={{ mb: 1, lineHeight: 1.2 }}
              >
                {inventory.item.name}
              </Typography>
            </Box>
            <Chip
              label={`${inventory.computed_available_quantity} available`}
              color={
                inventory.computed_available_quantity > 0 ? 'success' : 'error'
              }
              size="small"
              sx={{ ml: 1 }}
            />
          </Box>

          {/* Price Section */}
          <Box sx={{ mb: 2 }}>
            <Typography variant="h5" color="primary" fontWeight="bold">
              {formatCurrency(inventory.selling_price, inventory.item.currency)}
            </Typography>
          </Box>

          {/* Key Details Row */}
          <Box sx={{ display: 'flex', gap: 2, mb: 2, flexWrap: 'wrap' }}>
            <Typography
              variant="body2"
              color="text.secondary"
              sx={{ display: 'flex', alignItems: 'center', gap: 0.5 }}
            >
              <Category fontSize="small" />
              {inventory.item.item_sub_category?.item_category?.name} →{' '}
              {inventory.item.item_sub_category?.name}
            </Typography>

            <Typography
              variant="body2"
              color="text.secondary"
              sx={{ display: 'flex', alignItems: 'center', gap: 0.5 }}
            >
              <LocationOn fontSize="small" />
              {inventory.business_location.address?.city},{' '}
              {inventory.business_location.address?.state}
            </Typography>
          </Box>

          {/* Special Handling Chips */}
          <Box sx={{ mb: 2 }}>
            {inventory.item.is_fragile && (
              <Chip
                label="Fragile"
                color="warning"
                size="small"
                sx={{ mr: 0.5, mb: 0.5 }}
              />
            )}
            {inventory.item.is_perishable && (
              <Chip
                label="Perishable"
                color="error"
                size="small"
                sx={{ mr: 0.5, mb: 0.5 }}
              />
            )}
            {inventory.item.requires_special_handling && (
              <Chip
                label="Special Handling"
                color="info"
                size="small"
                sx={{ mr: 0.5, mb: 0.5 }}
              />
            )}
          </Box>

<<<<<<< HEAD
          {/* Fund Status Alert */}
          {!canAfford &&
            inventory.computed_available_quantity > 0 &&
            inventory.is_active && (
              <Alert severity="warning" sx={{ mb: 2 }} icon={<Warning />}>
                <Typography variant="body2" sx={{ mb: 0.5 }}>
                  {insufficientFundsMessage}
                </Typography>
                {account && (
                  <Typography variant="caption" color="text.secondary">
                    Current balance:{' '}
                    {formatCurrency(
                      account.available_balance,
                      account.currency
                    )}
                  </Typography>
                )}
              </Alert>
            )}

=======
>>>>>>> b14e077c
          {/* Delivery Information */}
          <Box sx={{ mb: 2 }}>
            {distanceLoading && (
              <Typography variant="body2" color="text.secondary">
                Calculating distance...
              </Typography>
            )}
            {distanceError && (
              <Typography variant="body2" color="error">
                Error: {distanceError}
              </Typography>
            )}
            {estimatedDistance && estimatedDuration && (
              <Typography variant="body2" color="text.secondary">
                Distance: {estimatedDistance}, Duration: {estimatedDuration}
              </Typography>
            )}
          </Box>
        </CardContent>

        {/* Action Button */}
        <CardActions sx={{ p: 2, pt: 0, justifyContent: 'flex-end' }}>
          {inventory.computed_available_quantity === 0 ? (
            <Button variant="outlined" disabled>
              Out of Stock
            </Button>
          ) : !inventory.is_active ? (
            <Button variant="outlined" disabled>
              Not Available
            </Button>
          ) : isPublicView ? (
            <Button
              variant="contained"
              color="primary"
              startIcon={<ShoppingCart />}
              onClick={() => onOrderClick(inventory)}
            >
              {loginButtonText}
            </Button>
          ) : (
            <Button
              variant="contained"
              startIcon={<ShoppingCart />}
              onClick={() => onOrderClick(inventory)}
            >
              {orderButtonText}
            </Button>
          )}
        </CardActions>
      </Box>
    </Card>
  );
};

export default DashboardItemCard;<|MERGE_RESOLUTION|>--- conflicted
+++ resolved
@@ -169,29 +169,6 @@
             )}
           </Box>
 
-<<<<<<< HEAD
-          {/* Fund Status Alert */}
-          {!canAfford &&
-            inventory.computed_available_quantity > 0 &&
-            inventory.is_active && (
-              <Alert severity="warning" sx={{ mb: 2 }} icon={<Warning />}>
-                <Typography variant="body2" sx={{ mb: 0.5 }}>
-                  {insufficientFundsMessage}
-                </Typography>
-                {account && (
-                  <Typography variant="caption" color="text.secondary">
-                    Current balance:{' '}
-                    {formatCurrency(
-                      account.available_balance,
-                      account.currency
-                    )}
-                  </Typography>
-                )}
-              </Alert>
-            )}
-
-=======
->>>>>>> b14e077c
           {/* Delivery Information */}
           <Box sx={{ mb: 2 }}>
             {distanceLoading && (
