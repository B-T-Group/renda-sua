--- conflicted
+++ resolved
@@ -1,17 +1,6 @@
 table:
   name: business_inventory
   schema: public
-<<<<<<< HEAD
-computed_fields:
-  - name: computed_available_quantity
-    definition:
-      function:
-        name: compute_available_quantity
-        schema: public
-      table_argument: business_inventory_row
-    comment: Computed field that returns quantity minus reserved_quantity
-=======
->>>>>>> b14e077c
 object_relationships:
   - name: business_location
     using:
@@ -68,11 +57,8 @@
         - created_at
         - updated_at
       filter:
-<<<<<<< HEAD
-=======
         computed_available_quantity:
           _gt: 0
->>>>>>> b14e077c
         is_active:
           _eq: true
   - role: business
@@ -107,20 +93,14 @@
         - id
         - is_active
         - item_id
-<<<<<<< HEAD
-=======
         - quantity
->>>>>>> b14e077c
         - selling_price
         - updated_at
       computed_fields:
         - computed_available_quantity
       filter:
-<<<<<<< HEAD
-=======
         computed_available_quantity:
           _gt: 0
->>>>>>> b14e077c
         is_active:
           _eq: true
 update_permissions:
